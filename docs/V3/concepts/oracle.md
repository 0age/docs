--- conflicted
+++ resolved
@@ -77,11 +77,7 @@
 
 With a tick reading of `70,000`, we can find the value of `token0` relative to `token1` by using the current tick as `i' in `𝑝(𝑖) = 1.0001^𝑖`
 
-<<<<<<< HEAD
-`1.0001^70000 = 1096.25` 
-=======
 `1.0001^71,538.46 = 1278.56` 
->>>>>>> 622af66e
 
 tick `71,538.46` gives us a price of WETH as 1278.56 in terms of USDC
 
