Wraps Uniswap V3 positions in a non-fungible token interface which allows for them to be transferred
and authorized.
## Parameter Structs

<<<<<<< HEAD
=======
### MintParams
```solidity
  struct MintParams {
        address token0;
        address token1;
        uint24 fee;
        int24 tickLower;
        int24 tickUpper;
        uint256 amount0Desired;
        uint256 amount1Desired;
        uint256 amount0Min;
        uint256 amount1Min;
        address recipient;
        uint256 deadline;
    }
```

### IncreaseLiquidityParams
```solidity
   struct IncreaseLiquidityParams {
        uint256 tokenId;
        uint256 amount0Desired;
        uint256 amount1Desired;
        uint256 amount0Min;
        uint256 amount1Min;
        uint256 deadline;
    }
```
### DecreaseLiquidityParams
```solidity
    struct DecreaseLiquidityParams {
        uint256 tokenId;
        uint128 liquidity;
        uint256 amount0Min;
        uint256 amount1Min;
        uint256 deadline;
    }
```
### CollectParams
```solidity
    struct CollectParams {
        uint256 tokenId;
        address recipient;
        uint128 amount0Max;
        uint128 amount1Max;
    }
```

>>>>>>> 99acc0ee
## Functions
### positions
```solidity
  function positions(
    uint256 tokenId
  ) external returns (uint96 nonce, address operator, address token0, address token1, uint24 fee, int24 tickLower, int24 tickUpper, uint128 liquidity, uint256 feeGrowthInside0LastX128, uint256 feeGrowthInside1LastX128, uint128 tokensOwed0, uint128 tokensOwed1)
```
Returns the position information associated with a given token ID.

Throws if the token ID is not valid.

#### Parameters:
| Name | Type | Description                                                          |
| :--- | :--- | :------------------------------------------------------------------- |
|`tokenId` | uint256 | The ID of the token that represents the position

#### Return Values:
| Name                           | Type          | Description                                                                  |
| :----------------------------- | :------------ | :--------------------------------------------------------------------------- |
|`nonce`| uint96 | The nonce for permits
|`operator`| address | The address that is approved for spending
|`token0`| address | The address of the token0 for a specific pool
|`token1`| address | The address of the token1 for a specific pool
|`fee`|  | The fee associated with the pool
<<<<<<< HEAD
|`tickLower`| uint24 | The lower end of the tick range for the position
|`tickUpper`| int24 | The higher end of the tick range for the position
|`liquidity`| uint128  | The liquidity of the position
|`feeGrowthInside0LastX128`| uint256 | The fee growth of token0 as of the last action on the individual position
|`feeGrowthInside1LastX128`| uint256 | The fee growth of token1 as of the last action on the individual position
|`tokensOwed0`| uint128 | The uncollected amount of token0 owed to the position as of the last computation
|`tokensOwed1`| uint128 | The uncollected amount of token1 owed to the position as of the last computation
### createAndInitializePoolIfNecessary
```solidity
  function createAndInitializePoolIfNecessary(
    address tokenA,
    address tokenB,
    uint24 fee,
    uint160 sqrtPriceX96
  ) external returns (address pool)
```
Creates a new pool if it does not exist, then initializes if not initialized

This method can be bundled with mint for the first mint of a pool to create, initialize a pool and mint at the same time

#### Parameters:
| Name | Type | Description                                                          |
| :--- | :--- | :------------------------------------------------------------------- |
|`tokenA` | address | The contract address of either token0 or token1
We use tokenA and tokenB when we are referring to unsorted, or unordered tokens
|`tokenB` | address | The contract address of the other token, unsorted
|`fee` | uint24 | The fee amount of the v3 pool for the specified token pair
|`sqrtPriceX96` | uint160 | The initial square root price of the pool as a Q64.96 value

#### Return Values:
| Name                           | Type          | Description                                                                  |
| :----------------------------- | :------------ | :--------------------------------------------------------------------------- |
|`pool`| address | Returns the pool address based on the pair of tokens and fee, will return the newly created pool address if necessary
=======
|`tickLower`|  | The lower end of the tick range for the position
|`tickUpper`|  | The higher end of the tick range for the position
|`liquidity`|  | The liquidity of the position
|`feeGrowthInside0LastX128`|  | The fee growth of token0 as of the last action on the individual position
|`feeGrowthInside1LastX128`|  | The fee growth of token1 as of the last action on the individual position
|`tokensOwed0`|  | The uncollected amount of token0 owed to the position as of the last computation
|`tokensOwed1`|  | The uncollected amount of token1 owed to the position as of the last computation
>>>>>>> 99acc0ee
### mint
```solidity
  function mint(
    struct INonfungiblePositionManager.MintParams params
  ) external returns (uint256 tokenId, uint128 liquidity, uint256 amount0, uint256 amount1)
```
Creates a new position wrapped in a NFT

Call this when the pool does exist and is initialized. Note that if the pool is created but not initialized
a method does not exist, i.e. the pool is assumed to be initialized.

#### Parameters:
| Name | Type | Description                                                          |
| :--- | :--- | :------------------------------------------------------------------- |
|`params` | struct INonfungiblePositionManager.MintParams | The params necessary to mint a position, encoded as `MintParams` in calldata

#### Return Values:
| Name                           | Type          | Description                                                                  |
| :----------------------------- | :------------ | :--------------------------------------------------------------------------- |
|`tokenId`| uint256 | The ID of the token that represents the minted position
|`liquidity`| uint128 | The amount of liquidity for this position
|`amount0`| uint256 | The amount of token0
|`amount1`| uint256 | The amount of token1
### increaseLiquidity
```solidity
  function increaseLiquidity(
    struct INonfungiblePositionManager.IncreaseLiquidityParams params
  ) external returns (uint128 liquidity, uint256 amount0, uint256 amount1)
```
Increases the amount of liquidity in a position, with tokens paid by the `msg.sender`


#### Parameters:
| Name | Type | Description                                                          |
| :--- | :--- | :------------------------------------------------------------------- |
|`params` | struct INonfungiblePositionManager.IncreaseLiquidityParams | tokenId The ID of the token for which liquidity is being increased,

#### Return Values:
| Name                           | Type          | Description                                                                  |
| :----------------------------- | :------------ | :--------------------------------------------------------------------------- |
|`liquidity`| uint128 | The new liquidity amount as a result of the increase
|`amount0`| uint256 | The amount of token0 to acheive resulting liquidity
|`amount1`| uint256 | The amount of token1 to acheive resulting liquidity
### decreaseLiquidity
```solidity
  function decreaseLiquidity(
    struct INonfungiblePositionManager.DecreaseLiquidityParams params
  ) external returns (uint256 amount0, uint256 amount1)
```
Decreases the amount of liquidity in a position and accounts it to the position


#### Parameters:
| Name | Type | Description                                                          |
| :--- | :--- | :------------------------------------------------------------------- |
<<<<<<< HEAD
|`params` | struct INonfungiblePositionManager.DecreaseLiquidityParams | tokenId The ID of the token for which liquidity is being decreased
=======
|`params` | struct INonfungiblePositionManager.DecreaseLiquidityParams | tokenId The ID of the token for which liquidity is being decreased,
amount The amount by which liquidity will be decreased,
amount0Min The minimum amount of token0 that should be accounted for the burned liquidity,
amount1Min The minimum amount of token1 that should be accounted for the burned liquidity,
deadline The time by which the transaction must be included to effect the change
>>>>>>> 99acc0ee

#### Return Values:
| Name                           | Type          | Description                                                                  |
| :----------------------------- | :------------ | :--------------------------------------------------------------------------- |
<<<<<<< HEAD
|`amount0`| uint256 | The amount of token0 sent to recipient
|`amount1`| uint256 | The amount of token1 sent to recipient
=======
|`amount0`| struct INonfungiblePositionManager.DecreaseLiquidityParams | The amount of token0 accounted to the position's tokens owed
|`amount1`|  | The amount of token1 accounted to the position's tokens owed
>>>>>>> 99acc0ee
### collect
```solidity
  function collect(
    struct INonfungiblePositionManager.CollectParams params
  ) external returns (uint256 amount0, uint256 amount1)
```
Collects up to a maximum amount of fees owed to a specific position to the recipient


#### Parameters:
| Name | Type | Description                                                          |
| :--- | :--- | :------------------------------------------------------------------- |
|`params` | struct INonfungiblePositionManager.CollectParams | tokenId The ID of the NFT for which tokens are being collected,

#### Return Values:
| Name                           | Type          | Description                                                                  |
| :----------------------------- | :------------ | :--------------------------------------------------------------------------- |
|`amount0`| uint256 | The amount of fees collected in token0
|`amount1`| uint256 | The amount of fees collected in token1
### burn
```solidity
  function burn(
    uint256 tokenId
  ) external
```
Burns a token ID, which deletes it from the NFT contract. The token must have 0 liquidity and all tokens
must be collected first.


#### Parameters:
| Name | Type | Description                                                          |
| :--- | :--- | :------------------------------------------------------------------- |
|`tokenId` | uint256 | The ID of the token that is being burned

## Events
### IncreaseLiquidity
```solidity
  event IncreaseLiquidity(
    uint256 tokenId,
    uint128 liquidity,
    uint256 amount0,
    uint256 amount1
  )
```
Emitted when liquidity is increased for a position NFT

Also emitted when a token is minted

#### Parameters:
| Name                           | Type          | Description                                    |
| :----------------------------- | :------------ | :--------------------------------------------- |
|`tokenId`| uint256 | The ID of the token for which liquidity was increased
|`liquidity`| uint128 | The amount by which liquidity for the NFT position was increased
|`amount0`| uint256 | The amount of token0 that was paid for the increase in liquidity
|`amount1`| uint256 | The amount of token1 that was paid for the increase in liquidity
### DecreaseLiquidity
```solidity
  event DecreaseLiquidity(
    uint256 tokenId,
    uint128 liquidity,
    uint256 amount0,
    uint256 amount1
  )
```
Emitted when liquidity is decreased for a position NFT


#### Parameters:
| Name                           | Type          | Description                                    |
| :----------------------------- | :------------ | :--------------------------------------------- |
|`tokenId`| uint256 | The ID of the token for which liquidity was decreased
|`liquidity`| uint128 | The amount by which liquidity for the NFT position was decreased
|`amount0`| uint256 | The amount of token0 that was accounted for the decrease in liquidity
|`amount1`| uint256 | The amount of token1 that was accounted for the decrease in liquidity
### Collect
```solidity
  event Collect(
    uint256 tokenId,
    address recipient,
    uint256 amount0,
    uint256 amount1
  )
```
Emitted when tokens are collected for a position NFT

The amounts reported may not be exactly equivalent to the amounts transferred, due to rounding behavior

#### Parameters:
| Name                           | Type          | Description                                    |
| :----------------------------- | :------------ | :--------------------------------------------- |
|`tokenId`| uint256 | The ID of the token for which underlying tokens were collected
|`recipient`| address | The address of the account that received the collected tokens
|`amount0`| uint256 | The amount of token0 owed to the position that was collected
|`amount1`| uint256 | The amount of token1 owed to the position that was collected<|MERGE_RESOLUTION|>--- conflicted
+++ resolved
@@ -2,8 +2,6 @@
 and authorized.
 ## Parameter Structs
 
-<<<<<<< HEAD
-=======
 ### MintParams
 ```solidity
   struct MintParams {
@@ -52,7 +50,6 @@
     }
 ```
 
->>>>>>> 99acc0ee
 ## Functions
 ### positions
 ```solidity
@@ -77,7 +74,6 @@
 |`token0`| address | The address of the token0 for a specific pool
 |`token1`| address | The address of the token1 for a specific pool
 |`fee`|  | The fee associated with the pool
-<<<<<<< HEAD
 |`tickLower`| uint24 | The lower end of the tick range for the position
 |`tickUpper`| int24 | The higher end of the tick range for the position
 |`liquidity`| uint128  | The liquidity of the position
@@ -111,7 +107,6 @@
 | Name                           | Type          | Description                                                                  |
 | :----------------------------- | :------------ | :--------------------------------------------------------------------------- |
 |`pool`| address | Returns the pool address based on the pair of tokens and fee, will return the newly created pool address if necessary
-=======
 |`tickLower`|  | The lower end of the tick range for the position
 |`tickUpper`|  | The higher end of the tick range for the position
 |`liquidity`|  | The liquidity of the position
@@ -119,7 +114,6 @@
 |`feeGrowthInside1LastX128`|  | The fee growth of token1 as of the last action on the individual position
 |`tokensOwed0`|  | The uncollected amount of token0 owed to the position as of the last computation
 |`tokensOwed1`|  | The uncollected amount of token1 owed to the position as of the last computation
->>>>>>> 99acc0ee
 ### mint
 ```solidity
   function mint(
@@ -175,26 +169,13 @@
 #### Parameters:
 | Name | Type | Description                                                          |
 | :--- | :--- | :------------------------------------------------------------------- |
-<<<<<<< HEAD
 |`params` | struct INonfungiblePositionManager.DecreaseLiquidityParams | tokenId The ID of the token for which liquidity is being decreased
-=======
-|`params` | struct INonfungiblePositionManager.DecreaseLiquidityParams | tokenId The ID of the token for which liquidity is being decreased,
-amount The amount by which liquidity will be decreased,
-amount0Min The minimum amount of token0 that should be accounted for the burned liquidity,
-amount1Min The minimum amount of token1 that should be accounted for the burned liquidity,
-deadline The time by which the transaction must be included to effect the change
->>>>>>> 99acc0ee
-
-#### Return Values:
-| Name                           | Type          | Description                                                                  |
-| :----------------------------- | :------------ | :--------------------------------------------------------------------------- |
-<<<<<<< HEAD
+
+#### Return Values:
+| Name                           | Type          | Description                                                                  |
+| :----------------------------- | :------------ | :--------------------------------------------------------------------------- |
 |`amount0`| uint256 | The amount of token0 sent to recipient
 |`amount1`| uint256 | The amount of token1 sent to recipient
-=======
-|`amount0`| struct INonfungiblePositionManager.DecreaseLiquidityParams | The amount of token0 accounted to the position's tokens owed
-|`amount1`|  | The amount of token1 accounted to the position's tokens owed
->>>>>>> 99acc0ee
 ### collect
 ```solidity
   function collect(
